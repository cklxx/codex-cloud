<<<<<<< HEAD
FROM rust:1.84-bullseye as builder
=======
FROM rust:1.90-bullseye as builder
>>>>>>> d510234f
WORKDIR /usr/src/app

COPY Cargo.toml Cargo.lock ./
COPY src ./src

RUN cargo build --release

FROM debian:bookworm-slim
RUN apt-get update && apt-get install -y ca-certificates && rm -rf /var/lib/apt/lists/*
WORKDIR /opt/codex
COPY --from=builder /usr/src/app/target/release/codex-cloud-supervisor /usr/local/bin/codex-cloud-supervisor
ENV RUST_LOG=info
ENTRYPOINT ["/usr/local/bin/codex-cloud-supervisor"]<|MERGE_RESOLUTION|>--- conflicted
+++ resolved
@@ -1,8 +1,4 @@
-<<<<<<< HEAD
-FROM rust:1.84-bullseye as builder
-=======
 FROM rust:1.90-bullseye as builder
->>>>>>> d510234f
 WORKDIR /usr/src/app
 
 COPY Cargo.toml Cargo.lock ./
