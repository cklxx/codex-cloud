# Codex Cloud 自建方案设计

> 本文档旨在为希望在私有环境中复刻 Codex Cloud 能力的团队提供总体蓝图。内容基于开源 CLI 对托管服务的集成行为，结合推断出的云端特性，提出一套可落地的分层架构与实施路径。
>
> **进度提示**：团队当前聚焦在《[Codex Cloud 最小可行版本设计](./codex-cloud-mvp.md#11-实施启动计划)》所定义的单机 MVP 实施冲刺。本蓝图中的企业级能力暂缓，待 MVP 全量验收后再排期。
> 最新里程碑：后端骨架已在 `cloud/backend` 完成，Rust (Axum) 单体提供登录、任务流程与本地工件存储，作为后续多租户与审计能力的实现基线。

如需首先交付一个最小可行产品（MVP）以验证端到端能力，请先阅读《[Codex Cloud 最小可行版本设计](./codex-cloud-mvp.md)》，该文档聚焦于前端、后端与执行器的最小组合，并给出阶段性里程碑；本文档则覆盖完整的企业级功能图谱。

## 1. 目标与范围

- **功能目标**：实现与官方 Codex Cloud 类似的任务浏览、领取、执行、评审、合并等端到端体验，包括 Web 前端、任务编排、沙箱执行、补丁管理与审计日志。
- **运行环境**：以“单机 Docker Compose + Firecracker”MVP 为起点，支持向私有云或自有数据中心的 Kubernetes / 容器化运行模式演进。
- **安全合规**：满足企业级访问控制、操作审计、网络隔离需求，允许与现有身份提供方（IdP）集成。
- **非目标**：不复刻 OpenAI 内部的模型服务，实现侧需接入自定义的语言模型或复用 OpenAI API。

## 2. 能力映射与模块拆分

根据 CLI 暴露的 API 行为与交互流程，可将 Codex Cloud 能力拆分为以下核心域：

<<<<<<< HEAD
<!-- prettier-ignore -->
| 域 | 关键功能 | 核心接口 / 参考 | 自建要点 |
| --- | --- | --- | --- |
| 身份与工作区 | ChatGPT 登录态、ChatGPT-Account-Id 头 | `codex_cloud_tasks::init_backend` 中对会话与账户标识的加载流程 | 用企业 IdP + OIDC/OAuth2 替换，发放短期访问令牌与工作区上下文 |
| 任务目录 | 列表、筛选、排序、详情 | `CloudBackend::list_tasks`、`get_task_text`、`get_task_diff` 等接口 | 提供分页 API、状态机维护、支持审查视图 |
| 任务执行 | 尝试、最佳结果、预检 | `apply_task_preflight`、`apply_task`、`list_sibling_attempts` 等接口 | 引入作业编排器与沙箱执行器，支持多次尝试与评分 |
| 任务创建 | `codex cloud exec` 触发 | `CloudBackend::create_task`、环境选择与 label 解析 | 提供 API / Web 表单创建任务、预置环境标签与权限控制 |
| 工件与补丁 | Diff、文本片段、附件 | `get_task_diff`、`get_task_text` 等调用 | 统一存储补丁、日志、附件，支持渲染与下载 |
=======
| 域           | 关键功能                              | 核心接口 / 参考                                                      | 自建要点                                                      |
| ------------ | ------------------------------------- | -------------------------------------------------------------------- | ------------------------------------------------------------- |
| 身份与工作区 | ChatGPT 登录态、ChatGPT-Account-Id 头 | `codex_cloud_tasks::init_backend` 中对会话与账户标识的加载流程       | 用企业 IdP + OIDC/OAuth2 替换，发放短期访问令牌与工作区上下文 |
| 任务目录     | 列表、筛选、排序、详情                | `CloudBackend::list_tasks`、`get_task_text`、`get_task_diff` 等接口  | 提供分页 API、状态机维护、支持审查视图                        |
| 任务执行     | 尝试、最佳结果、预检                  | `apply_task_preflight`、`apply_task`、`list_sibling_attempts` 等接口 | 引入作业编排器与沙箱执行器，支持多次尝试与评分                |
| 任务创建     | `codex cloud exec` 触发               | `CloudBackend::create_task`、环境选择与 label 解析                   | 提供 API / Web 表单创建任务、预置环境标签与权限控制           |
| 工件与补丁   | Diff、文本片段、附件                  | `get_task_diff`、`get_task_text` 等调用                              | 统一存储补丁、日志、附件，支持渲染与下载                      |
>>>>>>> 6b8bbf29

## 3. 总体架构

```
┌──────────────────────────────┐
│          Web 前端            │ ← React / Vue / Next.js，重现任务浏览器
└──────────────┬───────────────┘
               │GraphQL/REST
┌──────────────▼───────────────┐
│        API Gateway 层         │ ← 认证、速率限制、租户隔离
└──────────────┬───────────────┘
               │gRPC/事件
┌──────────────▼───────────────┐
│    Task Service（任务域）     │ ← 列表、筛选、状态机
├──────────────┬───────────────┤
│Workspace Svc │ Execution Svc │
│(仓库管理)    │(执行编排)      │
├──────────────┼───────────────┤
│Artifact Svc  │Notification   │
└──────────────┴───────────────┘
               │
        ┌──────▼──────┐
        │ 数据与存储 │ ← PostgreSQL + Redis + 对象存储
        └────────────┘
```

- **Web 前端**：参考 CLI 中的 Ratatui UI 流程，构建浏览器端页面。需实现任务列表、详情、diff 预览、执行尝试、终端输出流等组件。单机场景可直接复用 MVP 的 Next.js + Node 容器，后续按需替换为集中式静态资源服务或 CDN。
- **API Gateway**：统一校验身份、注入工作区上下文、做速率限制与审计。可选用 Kong / Envoy / 自研网关。
- **Task Service**：维护任务生命周期（Created → Ready → In Progress → Completed → Applied），提供过滤、排序、审查标记；持久化使用 PostgreSQL。
- **Workspace Service**：负责仓库克隆、快照、环境元数据维护，与 Execution Service 协同确定使用的代码版本与依赖。
- **Execution Service**：管理沙箱容器（Firecracker / Kubernetes Jobs），下载模型、执行指令，回传结果与日志。单机阶段使用 Ignite 驱动的 Firecracker microVM；规模化后可引入 Kubernetes Job / Nomad 以实现多节点调度。需支持“最佳结果 N”并行尝试。
- **Artifact Service**：存储 diff、日志、附件，提供签名下载 URL 与内联渲染。
- **Notification Service**：向邮件 / Slack / Webhook 推送任务状态、审批请求。

## 4. 关键技术决策

1. **身份与多租户**
   - 采用 OIDC/OAuth2（Azure AD、Okta、内部 SSO）。API Gateway 校验 JWT，提取 `account_id` 映射到内部用户与工作区。
   - 支持组织级 RBAC：角色（管理员、审查者、执行者、访客）与资源权限。
2. **执行隔离**
   - 单机阶段首选 Firecracker microVM，结合 Ignite snapshot 将启动时延压到 120~250 ms，并在 Supervisor 中预热 microVM 池以支撑突发任务。[^firecracker-plan]
   - 扩容到多节点时，可继续使用 Firecracker（Kubernetes KubeVirt / Kata Containers）或切换到 gVisor/Kata 以兼顾隔离与调度。
   - 通过网络策略限制外部访问，仅允许必要的包管理镜像或私有仓库；预构建运行时镜像缓存语言栈、CLI 工具与常用依赖。
3. **模型接入**
   - 提供统一的 Model Proxy Service，对接 OpenAI API、私有大模型或开源推理服务，暴露 `generate`, `plan`, `tool_call` 等接口，供 Execution Service 调用。
   - 支持 API Key / Token 注入，遵循最小权限原则。
4. **审批与审计**
   - 任务状态机引入“审批”节点，支持双人审查。
   - 所有操作写入审计日志（PostgreSQL + Elasticsearch），提供查询界面。
5. **可观测性**
   - Prometheus + Grafana 监控；集中日志（ELK / OpenSearch）。
   - 任务执行链路使用 OpenTelemetry Trace，关联用户操作、模型调用、容器执行。

## 5. 数据模型示例

- `users`、`organizations`、`memberships`：管理多租户。
- `tasks`：记录标题、描述、仓库、状态、优先级、创建人、受理人。
- `task_attempts`：包含执行日志、评分、耗时、模型版本。
- `artifacts`：diff、补丁、压缩包，存储对象存储中的路径与元数据。
- `environments`：环境标签、基础镜像、资源配额、访问策略。

## 6. 接口设计（REST/GraphQL 草案）

<<<<<<< HEAD
<!-- prettier-ignore -->
| 功能 | 方法与路径 | 请求示例 | 响应要点 |
| --- | --- | --- | --- |
| 列表任务 | `GET /v1/tasks?status=ready&workspace=foo` | 支持分页、模糊搜索 | 返回 summaries，与 CLI 期待结构对齐 (`TaskSummary`) |
| 获取详情 | `GET /v1/tasks/{id}` | | 包含描述、diff、附件链接、最近尝试 |
| 创建任务 | `POST /v1/tasks` | prompt、workspace、best_of_n | 返回 `task_id` 与初始 attempt |
| 提交尝试 | `POST /v1/tasks/{id}/attempts` | 环境、模型参数 | 触发 Execution Service | 
| 领取任务 | `POST /v1/tasks/{id}:claim` | | 设置执行人与过期时间 |
| 审批结果 | `POST /v1/tasks/{id}:approve` | comment、decision | 推进状态机 |
| Webhook | `POST /v1/hooks` | 注册回调 URL | 供外部系统订阅任务事件 |
=======
| 功能     | 方法与路径                                 | 请求示例                     | 响应要点                                            |
| -------- | ------------------------------------------ | ---------------------------- | --------------------------------------------------- |
| 列表任务 | `GET /v1/tasks?status=ready&workspace=foo` | 支持分页、模糊搜索           | 返回 summaries，与 CLI 期待结构对齐 (`TaskSummary`) |
| 获取详情 | `GET /v1/tasks/{id}`                       |                              | 包含描述、diff、附件链接、最近尝试                  |
| 创建任务 | `POST /v1/tasks`                           | prompt、workspace、best_of_n | 返回 `task_id` 与初始 attempt                       |
| 提交尝试 | `POST /v1/tasks/{id}/attempts`             | 环境、模型参数               | 触发 Execution Service                              |
| 领取任务 | `POST /v1/tasks/{id}:claim`                |                              | 设置执行人与过期时间                                |
| 审批结果 | `POST /v1/tasks/{id}:approve`              | comment、decision            | 推进状态机                                          |
| Webhook  | `POST /v1/hooks`                           | 注册回调 URL                 | 供外部系统订阅任务事件                              |
>>>>>>> 6b8bbf29

## 7. 实施阶段

1. **阶段 0：准备**
   - 明确业务需求、指标（执行成功率、平均处理时长）。
   - 选定基础设施（Kubernetes 集群、CI/CD 工具、对象存储）。
2. **阶段 1：最小可用版本 (MVP)**
   - 搭建 Task Service + API + PostgreSQL。
   - 通过 CLI 的 `CloudBackend` mock 流程验证 API 对齐，确保 CLI 可以指向私有服务（调整 `CODEX_CLOUD_TASKS_BASE_URL`）。
   - 提供基础 Web UI（任务列表、详情、创建）。
3. **阶段 2：执行闭环**
   - 构建 Execution Service，接入模型代理，完成任务执行、日志上传、diff 生成。
   - 引入 Artifact Service + 对象存储。
   - 实现“最佳结果 N”并行尝试与评分策略。
4. **阶段 3：企业能力**
   - 集成组织管理、RBAC、审计日志。
   - 增加审批流、Webhook、通知。
   - 优化监控、告警、弹性伸缩。
5. **阶段 4：优化与扩展**
   - 支持多模型路由、成本分析、执行历史回放。
   - 引入自动回归测试、质量门禁，结合 CI/CD。

## 8. 部署与运维建议

- **基础设施即代码**：Terraform 管理云资源，Helm/Kustomize 部署微服务。
- **CI/CD**：GitOps（Argo CD / Flux）或流水线（GitHub Actions、GitLab CI）实现自动化部署。
- **备份策略**：数据库每日快照、对象存储版本化、日志归档。
- **灾备**：多区域部署或冷备，配置跨区域复制。
- **安全**：WAF 防护、API Token 轮换、密钥管理（HashiCorp Vault / KMS）。

## 9. 风险与缓解

<<<<<<< HEAD
<!-- prettier-ignore -->
| 风险 | 描述 | 缓解措施 |
| --- | --- | --- |
| 模型成本不可控 | 多次尝试会增加调用量 | 引入配额、成本仪表板、自动降级模型 |
| 沙箱逃逸 | 执行用户代码存在安全隐患 | 使用多重隔离 (VM + 网络策略)、持续安全审计 |
| 数据一致性 | 异步任务状态不同步 | 使用事件溯源 / outbox 模式，定期对账 |
| 用户体验差 | Web 端未复刻 CLI 的交互体验 | 复用 CLI 的交互流程、用户测试迭代 |
=======
| 风险           | 描述                        | 缓解措施                                   |
| -------------- | --------------------------- | ------------------------------------------ |
| 模型成本不可控 | 多次尝试会增加调用量        | 引入配额、成本仪表板、自动降级模型         |
| 沙箱逃逸       | 执行用户代码存在安全隐患    | 使用多重隔离 (VM + 网络策略)、持续安全审计 |
| 数据一致性     | 异步任务状态不同步          | 使用事件溯源 / outbox 模式，定期对账       |
| 用户体验差     | Web 端未复刻 CLI 的交互体验 | 复用 CLI 的交互流程、用户测试迭代          |
>>>>>>> 6b8bbf29

## 10. 交付物清单

- 架构设计文档（本文）
- 详细 API 规范与 OpenAPI 文档
- 数据库 ER 图与迁移脚本
- 执行环境镜像定义（Dockerfile + 镜像仓库）
- 运行手册（部署、扩缩容、应急）

## 11. 后续工作

- 依据本方案产出更详细的系统设计 (LLD) 与序列图。
- 选择并集成具体的模型服务，实现计划/执行模块。
- 规划安全评估与渗透测试，确保上线前通过合规审查。

[^firecracker-plan]: Firecracker "Performance" 文档指出通过 snapshot 恢复 microVM 的启动时延约 125 ms，详见 <https://github.com/firecracker-microvm/firecracker/blob/main/docs/performance.md>。<|MERGE_RESOLUTION|>--- conflicted
+++ resolved
@@ -18,16 +18,6 @@
 
 根据 CLI 暴露的 API 行为与交互流程，可将 Codex Cloud 能力拆分为以下核心域：
 
-<<<<<<< HEAD
-<!-- prettier-ignore -->
-| 域 | 关键功能 | 核心接口 / 参考 | 自建要点 |
-| --- | --- | --- | --- |
-| 身份与工作区 | ChatGPT 登录态、ChatGPT-Account-Id 头 | `codex_cloud_tasks::init_backend` 中对会话与账户标识的加载流程 | 用企业 IdP + OIDC/OAuth2 替换，发放短期访问令牌与工作区上下文 |
-| 任务目录 | 列表、筛选、排序、详情 | `CloudBackend::list_tasks`、`get_task_text`、`get_task_diff` 等接口 | 提供分页 API、状态机维护、支持审查视图 |
-| 任务执行 | 尝试、最佳结果、预检 | `apply_task_preflight`、`apply_task`、`list_sibling_attempts` 等接口 | 引入作业编排器与沙箱执行器，支持多次尝试与评分 |
-| 任务创建 | `codex cloud exec` 触发 | `CloudBackend::create_task`、环境选择与 label 解析 | 提供 API / Web 表单创建任务、预置环境标签与权限控制 |
-| 工件与补丁 | Diff、文本片段、附件 | `get_task_diff`、`get_task_text` 等调用 | 统一存储补丁、日志、附件，支持渲染与下载 |
-=======
 | 域           | 关键功能                              | 核心接口 / 参考                                                      | 自建要点                                                      |
 | ------------ | ------------------------------------- | -------------------------------------------------------------------- | ------------------------------------------------------------- |
 | 身份与工作区 | ChatGPT 登录态、ChatGPT-Account-Id 头 | `codex_cloud_tasks::init_backend` 中对会话与账户标识的加载流程       | 用企业 IdP + OIDC/OAuth2 替换，发放短期访问令牌与工作区上下文 |
@@ -35,7 +25,6 @@
 | 任务执行     | 尝试、最佳结果、预检                  | `apply_task_preflight`、`apply_task`、`list_sibling_attempts` 等接口 | 引入作业编排器与沙箱执行器，支持多次尝试与评分                |
 | 任务创建     | `codex cloud exec` 触发               | `CloudBackend::create_task`、环境选择与 label 解析                   | 提供 API / Web 表单创建任务、预置环境标签与权限控制           |
 | 工件与补丁   | Diff、文本片段、附件                  | `get_task_diff`、`get_task_text` 等调用                              | 统一存储补丁、日志、附件，支持渲染与下载                      |
->>>>>>> 6b8bbf29
 
 ## 3. 总体架构
 
@@ -99,18 +88,6 @@
 
 ## 6. 接口设计（REST/GraphQL 草案）
 
-<<<<<<< HEAD
-<!-- prettier-ignore -->
-| 功能 | 方法与路径 | 请求示例 | 响应要点 |
-| --- | --- | --- | --- |
-| 列表任务 | `GET /v1/tasks?status=ready&workspace=foo` | 支持分页、模糊搜索 | 返回 summaries，与 CLI 期待结构对齐 (`TaskSummary`) |
-| 获取详情 | `GET /v1/tasks/{id}` | | 包含描述、diff、附件链接、最近尝试 |
-| 创建任务 | `POST /v1/tasks` | prompt、workspace、best_of_n | 返回 `task_id` 与初始 attempt |
-| 提交尝试 | `POST /v1/tasks/{id}/attempts` | 环境、模型参数 | 触发 Execution Service | 
-| 领取任务 | `POST /v1/tasks/{id}:claim` | | 设置执行人与过期时间 |
-| 审批结果 | `POST /v1/tasks/{id}:approve` | comment、decision | 推进状态机 |
-| Webhook | `POST /v1/hooks` | 注册回调 URL | 供外部系统订阅任务事件 |
-=======
 | 功能     | 方法与路径                                 | 请求示例                     | 响应要点                                            |
 | -------- | ------------------------------------------ | ---------------------------- | --------------------------------------------------- |
 | 列表任务 | `GET /v1/tasks?status=ready&workspace=foo` | 支持分页、模糊搜索           | 返回 summaries，与 CLI 期待结构对齐 (`TaskSummary`) |
@@ -120,7 +97,6 @@
 | 领取任务 | `POST /v1/tasks/{id}:claim`                |                              | 设置执行人与过期时间                                |
 | 审批结果 | `POST /v1/tasks/{id}:approve`              | comment、decision            | 推进状态机                                          |
 | Webhook  | `POST /v1/hooks`                           | 注册回调 URL                 | 供外部系统订阅任务事件                              |
->>>>>>> 6b8bbf29
 
 ## 7. 实施阶段
 
@@ -153,22 +129,12 @@
 
 ## 9. 风险与缓解
 
-<<<<<<< HEAD
-<!-- prettier-ignore -->
-| 风险 | 描述 | 缓解措施 |
-| --- | --- | --- |
-| 模型成本不可控 | 多次尝试会增加调用量 | 引入配额、成本仪表板、自动降级模型 |
-| 沙箱逃逸 | 执行用户代码存在安全隐患 | 使用多重隔离 (VM + 网络策略)、持续安全审计 |
-| 数据一致性 | 异步任务状态不同步 | 使用事件溯源 / outbox 模式，定期对账 |
-| 用户体验差 | Web 端未复刻 CLI 的交互体验 | 复用 CLI 的交互流程、用户测试迭代 |
-=======
 | 风险           | 描述                        | 缓解措施                                   |
 | -------------- | --------------------------- | ------------------------------------------ |
 | 模型成本不可控 | 多次尝试会增加调用量        | 引入配额、成本仪表板、自动降级模型         |
 | 沙箱逃逸       | 执行用户代码存在安全隐患    | 使用多重隔离 (VM + 网络策略)、持续安全审计 |
 | 数据一致性     | 异步任务状态不同步          | 使用事件溯源 / outbox 模式，定期对账       |
 | 用户体验差     | Web 端未复刻 CLI 的交互体验 | 复用 CLI 的交互流程、用户测试迭代          |
->>>>>>> 6b8bbf29
 
 ## 10. 交付物清单
 
