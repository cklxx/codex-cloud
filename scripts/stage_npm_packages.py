#!/usr/bin/env python3
"""Stage one or more Codex npm packages for release."""

from __future__ import annotations

import argparse
import importlib.util
import json
import os
import re
import shutil
import subprocess
import tempfile
from pathlib import Path


REPO_ROOT = Path(__file__).resolve().parent.parent
BUILD_SCRIPT = REPO_ROOT / "codex-cli" / "scripts" / "build_npm_package.py"
INSTALL_NATIVE_DEPS = REPO_ROOT / "codex-cli" / "scripts" / "install_native_deps.py"
<<<<<<< HEAD
GITHUB_REPO = "openai/codex"
=======
WORKFLOW_NAME = ".github/workflows/rust-release.yml"
>>>>>>> d510234f

WORKFLOW_SEARCH_ORDER: tuple[tuple[str, tuple[str | None, ...]], ...] = (
    (
        ".github/workflows/rust-release.yml",
        (
            "rust-v{version}",
            "rust-release-v{version}",
            "rust-release/{version}",
            "release/v{version}",
            None,
        ),
    ),
    (
        ".github/workflows/rust-nse.yml",
        (
            "rust-nse-v{version}",
            "rust-nse/{version}",
            "nse-v{version}",
            None,
        ),
    ),
    (
        ".github/workflows/first-release.yml",
        (
            "first-release-v{version}",
            "first-release/{version}",
            None,
        ),
    ),
)

_SPEC = importlib.util.spec_from_file_location("codex_build_npm_package", BUILD_SCRIPT)
if _SPEC is None or _SPEC.loader is None:
    raise RuntimeError(f"Unable to load module from {BUILD_SCRIPT}")
_BUILD_MODULE = importlib.util.module_from_spec(_SPEC)
_SPEC.loader.exec_module(_BUILD_MODULE)
PACKAGE_NATIVE_COMPONENTS = getattr(_BUILD_MODULE, "PACKAGE_NATIVE_COMPONENTS", {})

_INSTALL_SPEC = importlib.util.spec_from_file_location(
    "codex_install_native_deps", INSTALL_NATIVE_DEPS
)
if _INSTALL_SPEC is None or _INSTALL_SPEC.loader is None:
    raise RuntimeError(f"Unable to load module from {INSTALL_NATIVE_DEPS}")
_INSTALL_MODULE = importlib.util.module_from_spec(_INSTALL_SPEC)
_INSTALL_SPEC.loader.exec_module(_INSTALL_MODULE)
<<<<<<< HEAD
DEFAULT_WORKFLOW_URL = getattr(_INSTALL_MODULE, "DEFAULT_WORKFLOW_URL", "")
=======
DEFAULT_NATIVE_WORKFLOW_URL = getattr(
    _INSTALL_MODULE, "DEFAULT_WORKFLOW_URL", ""
).strip()
>>>>>>> d510234f


def parse_args() -> argparse.Namespace:
    parser = argparse.ArgumentParser(description=__doc__)
    parser.add_argument(
        "--release-version",
        required=True,
        help="Version to stage (e.g. 0.1.0 or 0.1.0-alpha.1).",
    )
    parser.add_argument(
        "--package",
        dest="packages",
        action="append",
        required=True,
        help="Package name to stage. May be provided multiple times.",
    )
    parser.add_argument(
        "--workflow-url",
        help="Optional workflow URL to reuse for native artifacts.",
    )
    parser.add_argument(
        "--output-dir",
        type=Path,
        default=None,
        help="Directory where npm tarballs should be written (default: dist/npm).",
    )
    parser.add_argument(
        "--keep-staging-dirs",
        action="store_true",
        help="Retain temporary staging directories instead of deleting them.",
    )
    return parser.parse_args()


def collect_native_components(packages: list[str]) -> set[str]:
    components: set[str] = set()
    for package in packages:
        components.update(PACKAGE_NATIVE_COMPONENTS.get(package, []))
    return components


<<<<<<< HEAD
def _workflow_run_for(
    workflow_name: str,
    branch: str | None,
    version: str,
) -> dict | None:
    cmd = [
        "gh",
        "run",
        "list",
        "--repo",
        GITHUB_REPO,
        "--workflow",
        workflow_name,
        "--json",
        "workflowName,url,headSha",
        "--jq",
        "first(.[])",
    ]
    if branch:
        cmd.extend(["--branch", branch.format(version=version)])
    try:
        stdout = subprocess.check_output(cmd, cwd=REPO_ROOT, text=True)
    except subprocess.CalledProcessError:
        return None
    workflow = json.loads(stdout or "null")
    if workflow:
        return workflow
    return None


def resolve_release_workflow(version: str) -> dict | None:
    for workflow_name, branch_templates in WORKFLOW_SEARCH_ORDER:
        for branch_template in branch_templates:
            workflow = _workflow_run_for(workflow_name, branch_template, version)
            if workflow:
                return workflow
    return None
=======
def _normalize_ref(ref: str) -> str:
    ref = ref.strip()
    for prefix in ("refs/heads/", "refs/tags/"):
        if ref.startswith(prefix):
            return ref[len(prefix) :]
    return ref


def _candidate_branches(version: str) -> list[str]:
    version = version.strip()
    if not version:
        return []

    semver_like = bool(re.match(r"^v?\d+\.\d+\.\d+.*$", version))
    base_versions = [version]
    if semver_like and not version.startswith("v"):
        base_versions.append(f"v{version}")

    prefixes = [
        None,
        "release",
        "rust",
        "rust-release",
        "rust-nse",
        "first-release",
    ]

    candidates: list[str] = []
    for base in base_versions:
        candidates.append(base)
        candidates.append(base.replace("-", "/"))
        if base.startswith("rust-"):
            continue
        candidates.append(f"rust-v{base}")
        candidates.append(f"rust/{base}")
        for prefix in prefixes:
            if not prefix:
                continue
            for separator in ("-", "/"):
                candidates.append(f"{prefix}{separator}{base}")

    seen: set[str] = set()
    deduped: list[str] = []
    for candidate in candidates:
        candidate = candidate.strip()
        if not candidate or candidate in seen:
            continue
        seen.add(candidate)
        deduped.append(candidate)
    return deduped


def _find_workflow_run(version: str, workflow_name: str) -> dict | None:
    try:
        stdout = subprocess.check_output(
            [
                "gh",
                "run",
                "list",
                "--workflow",
                workflow_name,
                "--json",
                "databaseId,headBranch,headSha,displayTitle,url",
                "--limit",
                "200",
            ],
            cwd=REPO_ROOT,
            text=True,
        )
    except subprocess.CalledProcessError:
        return None
    runs = json.loads(stdout or "[]")
    if not runs:
        return None

    candidates = _candidate_branches(version)
    for candidate in candidates:
        candidate_norm = _normalize_ref(candidate)
        for run in runs:
            branch = _normalize_ref(run.get("headBranch", ""))
            if not branch:
                continue
            if branch == candidate_norm or branch.endswith(f"/{candidate_norm}"):
                return run

    lower_version = version.lower()
    for run in runs:
        branch = _normalize_ref(run.get("headBranch", "")).lower()
        title = (run.get("displayTitle") or "").lower()
        if lower_version and (lower_version in branch or lower_version in title):
            return run

    return None


def resolve_release_workflow(version: str) -> dict:
    workflow = _find_workflow_run(version, WORKFLOW_NAME)
    if workflow:
        return workflow

    for workflow_name in ADDITIONAL_WORKFLOWS:
        workflow = _find_workflow_run(version, workflow_name)
        if workflow:
            return workflow

    tried = [WORKFLOW_NAME, *ADDITIONAL_WORKFLOWS]
    raise RuntimeError(
        "Unable to find release workflow run for version "
        f"{version}. Tried workflows: {', '.join(tried)}."
    )
>>>>>>> d510234f


def resolve_workflow_url(version: str, override: str | None) -> tuple[str, str | None]:
    if override:
        return override, None

    workflow = resolve_release_workflow(version)
    if workflow:
        return workflow["url"], workflow.get("headSha")

<<<<<<< HEAD
    if DEFAULT_WORKFLOW_URL:
        print(
            "Warning: Falling back to default workflow for native artifacts; "
            "consider supplying --workflow-url explicitly."
        )
        return DEFAULT_WORKFLOW_URL, None

    raise RuntimeError(
        "Unable to resolve a release workflow for version "
        f"{version}. Specify --workflow-url to override."
    )
=======
    fallback = os.environ.get("CODEX_DEFAULT_WORKFLOW_URL", DEFAULT_NATIVE_WORKFLOW_URL)
    if not fallback:
        raise RuntimeError(
            "Unable to find a release workflow run and no fallback workflow "
            "URL is configured."
        )

    print(
        "Falling back to default workflow artifacts at "
        f"{fallback}."
    )
    return fallback, None
>>>>>>> d510234f


def install_native_components(
    workflow_url: str,
    components: set[str],
    vendor_root: Path,
) -> None:
    if not components:
        return

    cmd = [str(INSTALL_NATIVE_DEPS), "--workflow-url", workflow_url]
    for component in sorted(components):
        cmd.extend(["--component", component])
    cmd.append(str(vendor_root))
    run_command(cmd)


def run_command(cmd: list[str]) -> None:
    print("+", " ".join(cmd))
    subprocess.run(cmd, cwd=REPO_ROOT, check=True)


def main() -> int:
    args = parse_args()

    output_dir = args.output_dir or (REPO_ROOT / "dist" / "npm")
    output_dir.mkdir(parents=True, exist_ok=True)

    runner_temp = Path(os.environ.get("RUNNER_TEMP", tempfile.gettempdir()))

    packages = list(args.packages)
    native_components = collect_native_components(packages)

    vendor_temp_root: Path | None = None
    vendor_src: Path | None = None
    resolved_head_sha: str | None = None

    final_messsages = []

    try:
        if native_components:
            workflow_url, resolved_head_sha = resolve_workflow_url(
                args.release_version, args.workflow_url
            )
            vendor_temp_root = Path(tempfile.mkdtemp(prefix="npm-native-", dir=runner_temp))
            install_native_components(workflow_url, native_components, vendor_temp_root)
            vendor_src = vendor_temp_root / "vendor"

        if resolved_head_sha:
            print(f"should `git checkout {resolved_head_sha}`")

        for package in packages:
            staging_dir = Path(tempfile.mkdtemp(prefix=f"npm-stage-{package}-", dir=runner_temp))
            pack_output = output_dir / f"{package}-npm-{args.release_version}.tgz"

            cmd = [
                str(BUILD_SCRIPT),
                "--package",
                package,
                "--release-version",
                args.release_version,
                "--staging-dir",
                str(staging_dir),
                "--pack-output",
                str(pack_output),
            ]

            if vendor_src is not None:
                cmd.extend(["--vendor-src", str(vendor_src)])

            try:
                run_command(cmd)
            finally:
                if not args.keep_staging_dirs:
                    shutil.rmtree(staging_dir, ignore_errors=True)

            final_messsages.append(f"Staged {package} at {pack_output}")
    finally:
        if vendor_temp_root is not None and not args.keep_staging_dirs:
            shutil.rmtree(vendor_temp_root, ignore_errors=True)

    for msg in final_messsages:
        print(msg)

    return 0


if __name__ == "__main__":
    raise SystemExit(main())<|MERGE_RESOLUTION|>--- conflicted
+++ resolved
@@ -17,11 +17,7 @@
 REPO_ROOT = Path(__file__).resolve().parent.parent
 BUILD_SCRIPT = REPO_ROOT / "codex-cli" / "scripts" / "build_npm_package.py"
 INSTALL_NATIVE_DEPS = REPO_ROOT / "codex-cli" / "scripts" / "install_native_deps.py"
-<<<<<<< HEAD
-GITHUB_REPO = "openai/codex"
-=======
 WORKFLOW_NAME = ".github/workflows/rust-release.yml"
->>>>>>> d510234f
 
 WORKFLOW_SEARCH_ORDER: tuple[tuple[str, tuple[str | None, ...]], ...] = (
     (
@@ -67,13 +63,9 @@
     raise RuntimeError(f"Unable to load module from {INSTALL_NATIVE_DEPS}")
 _INSTALL_MODULE = importlib.util.module_from_spec(_INSTALL_SPEC)
 _INSTALL_SPEC.loader.exec_module(_INSTALL_MODULE)
-<<<<<<< HEAD
-DEFAULT_WORKFLOW_URL = getattr(_INSTALL_MODULE, "DEFAULT_WORKFLOW_URL", "")
-=======
 DEFAULT_NATIVE_WORKFLOW_URL = getattr(
     _INSTALL_MODULE, "DEFAULT_WORKFLOW_URL", ""
 ).strip()
->>>>>>> d510234f
 
 
 def parse_args() -> argparse.Namespace:
@@ -115,45 +107,6 @@
     return components
 
 
-<<<<<<< HEAD
-def _workflow_run_for(
-    workflow_name: str,
-    branch: str | None,
-    version: str,
-) -> dict | None:
-    cmd = [
-        "gh",
-        "run",
-        "list",
-        "--repo",
-        GITHUB_REPO,
-        "--workflow",
-        workflow_name,
-        "--json",
-        "workflowName,url,headSha",
-        "--jq",
-        "first(.[])",
-    ]
-    if branch:
-        cmd.extend(["--branch", branch.format(version=version)])
-    try:
-        stdout = subprocess.check_output(cmd, cwd=REPO_ROOT, text=True)
-    except subprocess.CalledProcessError:
-        return None
-    workflow = json.loads(stdout or "null")
-    if workflow:
-        return workflow
-    return None
-
-
-def resolve_release_workflow(version: str) -> dict | None:
-    for workflow_name, branch_templates in WORKFLOW_SEARCH_ORDER:
-        for branch_template in branch_templates:
-            workflow = _workflow_run_for(workflow_name, branch_template, version)
-            if workflow:
-                return workflow
-    return None
-=======
 def _normalize_ref(ref: str) -> str:
     ref = ref.strip()
     for prefix in ("refs/heads/", "refs/tags/"):
@@ -264,7 +217,6 @@
         "Unable to find release workflow run for version "
         f"{version}. Tried workflows: {', '.join(tried)}."
     )
->>>>>>> d510234f
 
 
 def resolve_workflow_url(version: str, override: str | None) -> tuple[str, str | None]:
@@ -275,19 +227,6 @@
     if workflow:
         return workflow["url"], workflow.get("headSha")
 
-<<<<<<< HEAD
-    if DEFAULT_WORKFLOW_URL:
-        print(
-            "Warning: Falling back to default workflow for native artifacts; "
-            "consider supplying --workflow-url explicitly."
-        )
-        return DEFAULT_WORKFLOW_URL, None
-
-    raise RuntimeError(
-        "Unable to resolve a release workflow for version "
-        f"{version}. Specify --workflow-url to override."
-    )
-=======
     fallback = os.environ.get("CODEX_DEFAULT_WORKFLOW_URL", DEFAULT_NATIVE_WORKFLOW_URL)
     if not fallback:
         raise RuntimeError(
@@ -300,7 +239,6 @@
         f"{fallback}."
     )
     return fallback, None
->>>>>>> d510234f
 
 
 def install_native_components(
