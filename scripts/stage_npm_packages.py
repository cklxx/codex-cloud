#!/usr/bin/env python3
"""Stage one or more Codex npm packages for release."""

from __future__ import annotations

import argparse
import importlib.util
import json
import os
import re
import shutil
import subprocess
import tempfile
from pathlib import Path


REPO_ROOT = Path(__file__).resolve().parent.parent
BUILD_SCRIPT = REPO_ROOT / "codex-cli" / "scripts" / "build_npm_package.py"
INSTALL_NATIVE_DEPS = REPO_ROOT / "codex-cli" / "scripts" / "install_native_deps.py"
WORKFLOW_NAME = ".github/workflows/rust-release.yml"

_SPEC = importlib.util.spec_from_file_location("codex_build_npm_package", BUILD_SCRIPT)
if _SPEC is None or _SPEC.loader is None:
    raise RuntimeError(f"Unable to load module from {BUILD_SCRIPT}")
_BUILD_MODULE = importlib.util.module_from_spec(_SPEC)
_SPEC.loader.exec_module(_BUILD_MODULE)
PACKAGE_NATIVE_COMPONENTS = getattr(_BUILD_MODULE, "PACKAGE_NATIVE_COMPONENTS", {})

_INSTALL_SPEC = importlib.util.spec_from_file_location(
    "codex_install_native_deps", INSTALL_NATIVE_DEPS
)
if _INSTALL_SPEC is None or _INSTALL_SPEC.loader is None:
    raise RuntimeError(f"Unable to load module from {INSTALL_NATIVE_DEPS}")
_INSTALL_MODULE = importlib.util.module_from_spec(_INSTALL_SPEC)
_INSTALL_SPEC.loader.exec_module(_INSTALL_MODULE)
DEFAULT_NATIVE_WORKFLOW_URL = getattr(
    _INSTALL_MODULE, "DEFAULT_WORKFLOW_URL", ""
).strip()


def parse_args() -> argparse.Namespace:
    parser = argparse.ArgumentParser(description=__doc__)
    parser.add_argument(
        "--release-version",
        required=True,
        help="Version to stage (e.g. 0.1.0 or 0.1.0-alpha.1).",
    )
    parser.add_argument(
        "--package",
        dest="packages",
        action="append",
        required=True,
        help="Package name to stage. May be provided multiple times.",
    )
    parser.add_argument(
        "--workflow-url",
        help="Optional workflow URL to reuse for native artifacts.",
    )
    parser.add_argument(
        "--output-dir",
        type=Path,
        default=None,
        help="Directory where npm tarballs should be written (default: dist/npm).",
    )
    parser.add_argument(
        "--keep-staging-dirs",
        action="store_true",
        help="Retain temporary staging directories instead of deleting them.",
    )
    return parser.parse_args()


def collect_native_components(packages: list[str]) -> set[str]:
    components: set[str] = set()
    for package in packages:
        components.update(PACKAGE_NATIVE_COMPONENTS.get(package, []))
    return components


<<<<<<< HEAD
def _gh_json(args: list[str]) -> object:
    try:
        stdout = subprocess.check_output(args, cwd=REPO_ROOT, text=True)
    except subprocess.CalledProcessError:
        return None
    stdout = stdout.strip()
    if not stdout:
        return None
    try:
        return json.loads(stdout)
    except json.JSONDecodeError:
        return None


def _candidate_release_refs(version: str) -> list[tuple[str, str]]:
    refs: list[tuple[str, str]] = []

    release_info = _gh_json(
        [
            "gh",
            "release",
            "view",
            version,
            "--json",
            "tagName,targetCommitish",
            "--repo",
            GITHUB_REPO,
        ]
    )

    if isinstance(release_info, dict):
        tag_name = release_info.get("tagName")
        if isinstance(tag_name, str) and tag_name:
            refs.append(("tag", tag_name))

        target_branch = release_info.get("targetCommitish")
        if isinstance(target_branch, str) and target_branch:
            refs.append(("branch", target_branch))

    # Fallbacks for legacy naming conventions
    refs.extend(
        [
            ("tag", f"rust-v{version}"),
            ("branch", f"rust-v{version}"),
            ("tag", version),
            ("branch", version),
        ]
    )

    # Deduplicate while preserving order
    seen: set[tuple[str, str]] = set()
    unique_refs: list[tuple[str, str]] = []
    for ref in refs:
        if ref in seen:
            continue
        seen.add(ref)
        unique_refs.append(ref)
    return unique_refs


def _resolve_workflow_from_ref(ref_type: str, ref: str) -> dict | None:
    base_cmd = [
        "gh",
        "run",
        "list",
        "--json",
        "workflowName,url,headSha",
        "--workflow",
        WORKFLOW_NAME,
        "--repo",
        GITHUB_REPO,
        "--jq",
        "first(.[])",
    ]
    if ref_type == "tag":
        base_cmd.extend(["--tag", ref])
    elif ref_type == "branch":
        base_cmd.extend(["--branch", ref])
    else:
        return None

    workflow = _gh_json(base_cmd)
    if isinstance(workflow, dict) and workflow.get("url"):
        return workflow
    return None


def resolve_release_workflow(version: str) -> dict:
    for ref_type, ref in _candidate_release_refs(version):
        workflow = _resolve_workflow_from_ref(ref_type, ref)
        if workflow:
            return workflow
    raise RuntimeError(f"Unable to find rust-release workflow for version {version}.")
=======
def _normalize_ref(ref: str) -> str:
    ref = ref.strip()
    for prefix in ("refs/heads/", "refs/tags/"):
        if ref.startswith(prefix):
            return ref[len(prefix) :]
    return ref


def _candidate_branches(version: str) -> list[str]:
    version = version.strip()
    if not version:
        return []

    semver_like = bool(re.match(r"^v?\d+\.\d+\.\d+.*$", version))
    base_versions = [version]
    if semver_like and not version.startswith("v"):
        base_versions.append(f"v{version}")

    prefixes = [
        None,
        "release",
        "rust",
        "rust-release",
        "rust-nse",
        "first-release",
    ]

    candidates: list[str] = []
    for base in base_versions:
        candidates.append(base)
        candidates.append(base.replace("-", "/"))
        if base.startswith("rust-"):
            continue
        candidates.append(f"rust-v{base}")
        candidates.append(f"rust/{base}")
        for prefix in prefixes:
            if not prefix:
                continue
            for separator in ("-", "/"):
                candidates.append(f"{prefix}{separator}{base}")

    seen: set[str] = set()
    deduped: list[str] = []
    for candidate in candidates:
        candidate = candidate.strip()
        if not candidate or candidate in seen:
            continue
        seen.add(candidate)
        deduped.append(candidate)
    return deduped


def _find_workflow_run(version: str, workflow_name: str) -> dict | None:
    try:
        stdout = subprocess.check_output(
            [
                "gh",
                "run",
                "list",
                "--workflow",
                workflow_name,
                "--json",
                "databaseId,headBranch,headSha,displayTitle,url",
                "--limit",
                "200",
            ],
            cwd=REPO_ROOT,
            text=True,
        )
    except subprocess.CalledProcessError:
        return None
    runs = json.loads(stdout or "[]")
    if not runs:
        return None

    candidates = _candidate_branches(version)
    for candidate in candidates:
        candidate_norm = _normalize_ref(candidate)
        for run in runs:
            branch = _normalize_ref(run.get("headBranch", ""))
            if not branch:
                continue
            if branch == candidate_norm or branch.endswith(f"/{candidate_norm}"):
                return run

    lower_version = version.lower()
    for run in runs:
        branch = _normalize_ref(run.get("headBranch", "")).lower()
        title = (run.get("displayTitle") or "").lower()
        if lower_version and (lower_version in branch or lower_version in title):
            return run

    return None


def resolve_release_workflow(version: str) -> dict:
    workflow = _find_workflow_run(version, WORKFLOW_NAME)
    if workflow:
        return workflow

    for workflow_name in ADDITIONAL_WORKFLOWS:
        workflow = _find_workflow_run(version, workflow_name)
        if workflow:
            return workflow

    tried = [WORKFLOW_NAME, *ADDITIONAL_WORKFLOWS]
    raise RuntimeError(
        "Unable to find release workflow run for version "
        f"{version}. Tried workflows: {', '.join(tried)}."
    )
>>>>>>> 6b8bbf29


def resolve_workflow_url(version: str, override: str | None) -> tuple[str, str | None]:
    if override:
        return override, None

    workflow = resolve_release_workflow(version)
    if workflow:
        return workflow["url"], workflow.get("headSha")

    fallback = os.environ.get("CODEX_DEFAULT_WORKFLOW_URL", DEFAULT_NATIVE_WORKFLOW_URL)
    if not fallback:
        raise RuntimeError(
            "Unable to find a release workflow run and no fallback workflow "
            "URL is configured."
        )

    print(
        "Falling back to default workflow artifacts at "
        f"{fallback}."
    )
    return fallback, None


def install_native_components(
    workflow_url: str,
    components: set[str],
    vendor_root: Path,
) -> None:
    if not components:
        return

    cmd = [str(INSTALL_NATIVE_DEPS), "--workflow-url", workflow_url]
    for component in sorted(components):
        cmd.extend(["--component", component])
    cmd.append(str(vendor_root))
    run_command(cmd)


def run_command(cmd: list[str]) -> None:
    print("+", " ".join(cmd))
    subprocess.run(cmd, cwd=REPO_ROOT, check=True)


def main() -> int:
    args = parse_args()

    output_dir = args.output_dir or (REPO_ROOT / "dist" / "npm")
    output_dir.mkdir(parents=True, exist_ok=True)

    runner_temp = Path(os.environ.get("RUNNER_TEMP", tempfile.gettempdir()))

    packages = list(args.packages)
    native_components = collect_native_components(packages)

    vendor_temp_root: Path | None = None
    vendor_src: Path | None = None
    resolved_head_sha: str | None = None

    final_messsages = []

    try:
        if native_components:
            workflow_url, resolved_head_sha = resolve_workflow_url(
                args.release_version, args.workflow_url
            )
            vendor_temp_root = Path(tempfile.mkdtemp(prefix="npm-native-", dir=runner_temp))
            install_native_components(workflow_url, native_components, vendor_temp_root)
            vendor_src = vendor_temp_root / "vendor"

        if resolved_head_sha:
            print(f"should `git checkout {resolved_head_sha}`")

        for package in packages:
            staging_dir = Path(tempfile.mkdtemp(prefix=f"npm-stage-{package}-", dir=runner_temp))
            pack_output = output_dir / f"{package}-npm-{args.release_version}.tgz"

            cmd = [
                str(BUILD_SCRIPT),
                "--package",
                package,
                "--release-version",
                args.release_version,
                "--staging-dir",
                str(staging_dir),
                "--pack-output",
                str(pack_output),
            ]

            if vendor_src is not None:
                cmd.extend(["--vendor-src", str(vendor_src)])

            try:
                run_command(cmd)
            finally:
                if not args.keep_staging_dirs:
                    shutil.rmtree(staging_dir, ignore_errors=True)

            final_messsages.append(f"Staged {package} at {pack_output}")
    finally:
        if vendor_temp_root is not None and not args.keep_staging_dirs:
            shutil.rmtree(vendor_temp_root, ignore_errors=True)

    for msg in final_messsages:
        print(msg)

    return 0


if __name__ == "__main__":
    raise SystemExit(main())<|MERGE_RESOLUTION|>--- conflicted
+++ resolved
@@ -77,101 +77,6 @@
     return components
 
 
-<<<<<<< HEAD
-def _gh_json(args: list[str]) -> object:
-    try:
-        stdout = subprocess.check_output(args, cwd=REPO_ROOT, text=True)
-    except subprocess.CalledProcessError:
-        return None
-    stdout = stdout.strip()
-    if not stdout:
-        return None
-    try:
-        return json.loads(stdout)
-    except json.JSONDecodeError:
-        return None
-
-
-def _candidate_release_refs(version: str) -> list[tuple[str, str]]:
-    refs: list[tuple[str, str]] = []
-
-    release_info = _gh_json(
-        [
-            "gh",
-            "release",
-            "view",
-            version,
-            "--json",
-            "tagName,targetCommitish",
-            "--repo",
-            GITHUB_REPO,
-        ]
-    )
-
-    if isinstance(release_info, dict):
-        tag_name = release_info.get("tagName")
-        if isinstance(tag_name, str) and tag_name:
-            refs.append(("tag", tag_name))
-
-        target_branch = release_info.get("targetCommitish")
-        if isinstance(target_branch, str) and target_branch:
-            refs.append(("branch", target_branch))
-
-    # Fallbacks for legacy naming conventions
-    refs.extend(
-        [
-            ("tag", f"rust-v{version}"),
-            ("branch", f"rust-v{version}"),
-            ("tag", version),
-            ("branch", version),
-        ]
-    )
-
-    # Deduplicate while preserving order
-    seen: set[tuple[str, str]] = set()
-    unique_refs: list[tuple[str, str]] = []
-    for ref in refs:
-        if ref in seen:
-            continue
-        seen.add(ref)
-        unique_refs.append(ref)
-    return unique_refs
-
-
-def _resolve_workflow_from_ref(ref_type: str, ref: str) -> dict | None:
-    base_cmd = [
-        "gh",
-        "run",
-        "list",
-        "--json",
-        "workflowName,url,headSha",
-        "--workflow",
-        WORKFLOW_NAME,
-        "--repo",
-        GITHUB_REPO,
-        "--jq",
-        "first(.[])",
-    ]
-    if ref_type == "tag":
-        base_cmd.extend(["--tag", ref])
-    elif ref_type == "branch":
-        base_cmd.extend(["--branch", ref])
-    else:
-        return None
-
-    workflow = _gh_json(base_cmd)
-    if isinstance(workflow, dict) and workflow.get("url"):
-        return workflow
-    return None
-
-
-def resolve_release_workflow(version: str) -> dict:
-    for ref_type, ref in _candidate_release_refs(version):
-        workflow = _resolve_workflow_from_ref(ref_type, ref)
-        if workflow:
-            return workflow
-    raise RuntimeError(f"Unable to find rust-release workflow for version {version}.")
-=======
 def _normalize_ref(ref: str) -> str:
     ref = ref.strip()
     for prefix in ("refs/heads/", "refs/tags/"):
@@ -282,7 +187,6 @@
         "Unable to find release workflow run for version "
         f"{version}. Tried workflows: {', '.join(tried)}."
     )
->>>>>>> 6b8bbf29
 
 
 def resolve_workflow_url(version: str, override: str | None) -> tuple[str, str | None]:
